--- conflicted
+++ resolved
@@ -8,7 +8,6 @@
 from IQMon.image import Image
 from IQMon.telescope import Telescope
 
-<<<<<<< HEAD
 
 def measure_image(file,
                   clobber_logs=False,
@@ -22,22 +21,7 @@
     # -------------------------------------------------------------------------
     # Create Telescope Object
     # -------------------------------------------------------------------------
-    config_file = os.path.expanduser('~joshw/git/POCS/scripts/IQMon_config.yaml')
-=======
-def measure_image(file,\
-                 clobber_logs=False,\
-                 verbose=False,\
-                 nographics=False,\
-                 analyze_image=True,\
-                 record=True,\
-                 zero_point=False,\
-                 ):
-
-    ##-------------------------------------------------------------------------
-    ## Create Telescope Object
-    ##-------------------------------------------------------------------------
     config_file = os.path.expanduser('/var/panoptes/POCS/scripts/IQMon_config.yaml')
->>>>>>> e27c9f7e
     tel = Telescope(config_file)
 
     # -------------------------------------------------------------------------
@@ -52,7 +36,7 @@
                 im.crop()
             im.run_SExtractor()
             im.determine_FWHM()
-            im.FWHM = im.FWHM_median        ## Use median for Panoptes
+            im.FWHM = im.FWHM_median  # Use median for Panoptes
 
             is_blank = (im.n_stars_SExtracted < 100)
             if is_blank:
